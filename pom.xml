<project xmlns="http://maven.apache.org/POM/4.0.0" xmlns:xsi="http://www.w3.org/2001/XMLSchema-instance" 
  xsi:schemaLocation="http://maven.apache.org/POM/4.0.0 http://maven.apache.org/xsd/maven-4.0.0.xsd">
  <modelVersion>4.0.0</modelVersion>
  <groupId>org.apache</groupId>
  <artifactId>phoenix</artifactId>
  <version>4.0.0-SNAPSHOT</version>
  <packaging>pom</packaging>
  <name>Apache Phoenix</name>
  <description>A SQL layer over HBase</description>

  <licenses>
      <license>
          <name>The Apache Software License, Version 2.0</name>
          <url>http://www.apache.org/licenses/LICENSE-2.0.txt</url>
          <distribution>repo</distribution>
          <comments />
      </license>
  </licenses>

  <organization>
      <name>Apache Software Foundation</name>
      <url>http://www.apache.org</url>
  </organization>

  <modules>
    <module>phoenix-core</module>
    <module>phoenix-hadoop-compat</module>
    <module>phoenix-flume</module>
    <module>phoenix-pig</module>
    <module>phoenix-assembly</module>
  </modules>

  <repositories>
    <repository>
      <id>apache release</id>
      <url>https://repository.apache.org/content/repositories/releases/</url>
    </repository>
    <repository>
      <id>conjars.org</id>
      <url>http://conjars.org/repo</url>
    </repository>
  </repositories>

  <properties>
    <!-- General Properties -->
    <antlr-input.dir>src/main/antlr3</antlr-input.dir>
    <antlr-output.dir>target/generated-sources/antlr3</antlr-output.dir>
    <test.output.tofile>true</test.output.tofile>

    <!-- Hadoop Versions -->
    <hbase-hadoop1.version>0.99.0-SNAPSHOT</hbase-hadoop1.version>
    <hbase-hadoop2.version>0.99.0-SNAPSHOT</hbase-hadoop2.version>
    <hadoop-one.version>1.0.4</hadoop-one.version>
    <hadoop-two.version>2.2.0</hadoop-two.version>

    <!-- Dependency versions -->
<<<<<<< HEAD
=======
    <hbase.version>0.94.14</hbase.version>
>>>>>>> 240f89ef
    <commons-cli.version>1.2</commons-cli.version>
    <hadoop.version>1.0.4</hadoop.version>
    <pig.version>0.12.0</pig.version>
    <jackson.version>1.8.8</jackson.version>
    <antlr.version>3.5</antlr.version>
<<<<<<< HEAD
    <log4j.version>1.2.17</log4j.version>
    <slf4j.version>1.6.4</slf4j.version>
    <opencsv.version>2.3</opencsv.version>
    <protobuf-java.version>2.5.0</protobuf-java.version>
=======
    <log4j.version>1.2.16</log4j.version>
    <slf4j-api.version>1.4.3.jar</slf4j-api.version>
    <slf4j-log4j.version>1.4.3</slf4j-log4j.version>
    <protobuf-java.version>2.4.0</protobuf-java.version>
>>>>>>> 240f89ef
    <commons-configuration.version>1.6</commons-configuration.version>
    <commons-io.version>2.1</commons-io.version>
    <commons-lang.version>2.5</commons-lang.version>
    <commons-logging.version>1.1.1</commons-logging.version>
    <sqlline.version>1.1.2</sqlline.version>
    <guava.version>12.0.1</guava.version>
    <jackson.version>1.8.8</jackson.version>
    <flume.version>1.4.0</flume.version>
    <findbugs.version>1.3.2</findbugs.version>
    <jline.version>2.11</jline.version>
    <snappy.version>1.1.0.1</snappy.version>
    <jruby.version>1.6.8</jruby.version>
    <netty.version>3.6.6.Final</netty.version>
    <commons-codec.version>1.7</commons-codec.version>
    <htrace.version>2.04</htrace.version>

    <!-- Test Dependencies -->
    <mockito-all.version>1.8.5</mockito-all.version>
    <junit.version>4.11</junit.version>

    <!-- Plugin versions -->
    <maven-eclipse-plugin.version>2.8</maven-eclipse-plugin.version>
    <maven-build-helper-plugin.version>1.7</maven-build-helper-plugin.version>
    <maven-dependency-plugin.version>2.1</maven-dependency-plugin.version>
    <maven.assembly.version>2.4</maven.assembly.version>
    <maven.rat.version>0.8</maven.rat.version>

    <!-- Set default encoding so multi-byte tests work correctly on the Mac -->
    <project.build.sourceEncoding>UTF-8</project.build.sourceEncoding>
    <project.reporting.outputEncoding>UTF-8</project.reporting.outputEncoding>
  </properties>

  <build>
    <pluginManagement>
      <plugins>
        <plugin>
          <groupId>org.apache.maven.plugins</groupId>
          <artifactId>maven-compiler-plugin</artifactId>
          <version>3.0</version>
          <configuration>
            <source>1.6</source>
            <target>1.6</target>
          </configuration>
        </plugin>
        <!--This plugin's configuration is used to store Eclipse m2e settings 
          only. It has no influence on the Maven build itself. -->
        <plugin>
          <groupId>org.eclipse.m2e</groupId>
          <artifactId>lifecycle-mapping</artifactId>
          <version>1.0.0</version>
          <configuration>
            <lifecycleMappingMetadata>
              <pluginExecutions>
                <pluginExecution>
                  <pluginExecutionFilter>
                    <groupId>org.antlr</groupId>
                    <artifactId>antlr3-maven-plugin</artifactId>
                    <versionRange>[3.5,)</versionRange>
                    <goals>
                      <goal>antlr</goal>
                    </goals>
                  </pluginExecutionFilter>
                  <action>
                    <ignore></ignore>
                  </action>
                </pluginExecution>
              </pluginExecutions>
            </lifecycleMappingMetadata>
          </configuration>
        </plugin>
        <plugin>
          <groupId>org.apache.maven.plugins</groupId>
          <artifactId>maven-eclipse-plugin</artifactId>
          <version>${maven-eclipse-plugin.version}</version>
        </plugin>
        <plugin>
          <artifactId>maven-assembly-plugin</artifactId>
          <version>${maven.assembly.version}</version>
        </plugin>
        <plugin>
          <groupId>org.apache.rat</groupId>
          <artifactId>apache-rat-plugin</artifactId>
          <version>${maven.rat.version}</version>
          <configuration>
            <excludes>
              <exclude>CHANGES.txt</exclude>
              <exclude>README.md</exclude>
	            <exclude>dev/phoenix.importorder</exclude>
              <exclude>**/target/**</exclude>
              <exclude>**/*.versionsBackup</exclude>
              <!-- exclude docs -->
              <exclude>docs/**</exclude>
              <!-- exclude examples -->
              <exclude>examples/**</exclude>
              <!-- exclude source control files -->
              <exclude>.gitignore</exclude>
              <exclude>.git/**</exclude>
              <!-- exclude IDE files -->
              <exclude>**/.idea/**</exclude>
              <exclude>**/*.iml</exclude>
              <exclude>.project</exclude>
              <exclude>.classpath</exclude>
              <exclude>.settings/**</exclude>
            </excludes>
          </configuration>
        </plugin>
      </plugins>
    </pluginManagement>

    <plugins>
      <plugin>
        <groupId>org.apache.maven.plugins</groupId>
        <artifactId>maven-source-plugin</artifactId>
        <version>2.2.1</version>
        <executions>
          <execution>
            <id>attach-sources</id>
            <phase>prepare-package</phase>
            <goals>
              <goal>jar-no-fork</goal>
            </goals>
          </execution>
        </executions>
      </plugin>
      <plugin>
        <groupId>org.apache.maven.plugins</groupId>
        <artifactId>maven-javadoc-plugin</artifactId>
        <version>2.9</version>
        <configuration>
          <quiet>true</quiet>
          <links>
            <link>http://hbase.apache.org/apidocs/</link>
          </links>
        </configuration>
        <executions>
          <execution>
            <id>attach-javadocs</id>
            <goals>
              <!-- TODO turn back on javadocs - disabled now for testing -->
              <!-- <goal>jar</goal> -->
            </goals>
          </execution>
        </executions>
      </plugin>
      <plugin>
        <groupId>org.apache.maven.plugins</groupId>
        <artifactId>maven-surefire-plugin</artifactId>
        <version>2.16</version>
        <configuration>
          <argLine>-enableassertions -Xmx2250m
            -Djava.security.egd=file:/dev/./urandom</argLine>
          <redirectTestOutputToFile>${test.output.tofile}</redirectTestOutputToFile>
        </configuration>
      </plugin>
      <!-- All projects create a test jar -->
      <plugin>
        <groupId>org.apache.maven.plugins</groupId>
        <artifactId>maven-jar-plugin</artifactId>
        <version>2.4</version>
        <executions>
          <execution>
            <phase>prepare-package
                </phase>
            <goals>
              <goal>test-jar</goal>
            </goals>
          </execution>
        </executions>
      </plugin>
      <plugin>
        <groupId>org.apache.maven.plugins</groupId>
        <artifactId>maven-site-plugin</artifactId>
        <version>3.2</version>
        <configuration>
          <reportPlugins>
            <plugin>
              <groupId>org.codehaus.mojo</groupId>
              <artifactId>findbugs-maven-plugin</artifactId>
              <version>2.5.2</version>
            </plugin>
          </reportPlugins>
        </configuration>
      </plugin>
    </plugins>
  </build>

  <dependencyManagement>
    <dependencies>
      <!-- Intra-project dependencies -->
      <dependency>
        <groupId>org.apache</groupId>
        <artifactId>phoenix-core</artifactId>
        <version>${project.version}</version>
      </dependency>
      <dependency>
        <groupId>org.apache</groupId>
        <artifactId>phoenix-core</artifactId>
        <version>${project.version}</version>
        <classifier>tests</classifier>
        <scope>test</scope>
      </dependency>
      <dependency>
        <groupId>org.apache</groupId>
        <artifactId>phoenix-hadoop-compat</artifactId>
        <version>${project.version}</version>
      </dependency>
      <dependency>
        <groupId>org.apache</groupId>
        <artifactId>phoenix-hadoop-compat</artifactId>
        <version>${project.version}</version>
        <classifier>tests</classifier>
        <scope>test</scope>
      </dependency>
      <dependency>
        <groupId>org.apache</groupId>
        <artifactId>${compat.module}</artifactId>
        <version>${project.version}</version>
        <classifier>tests</classifier>
        <scope>test</scope>
      </dependency>
      <dependency>
        <groupId>org.apache</groupId>
        <artifactId>phoenix-flume</artifactId>
        <version>${project.version}</version>
      </dependency>
      <dependency>
        <groupId>org.apache</groupId>
        <artifactId>phoenix-pig</artifactId>
        <version>${project.version}</version>
      </dependency>

      <!-- General Dependencies -->
      <!-- Make sure we have all the antlr dependencies -->
      <dependency>
        <groupId>org.antlr</groupId>
        <artifactId>antlr</artifactId>
        <version>${antlr.version}</version>
      </dependency>
      <dependency>
        <groupId>org.antlr</groupId>
        <artifactId>antlr-runtime</artifactId>
        <version>${antlr.version}</version>
      </dependency>
      <dependency>
        <groupId>org.apache.pig</groupId>
        <artifactId>pig</artifactId>
        <version>${pig.version}</version>
      </dependency>
      <dependency>
        <groupId>jline</groupId>
        <artifactId>jline</artifactId>
        <version>2.11</version>
      </dependency>
      <dependency>
        <groupId>sqlline</groupId>
        <artifactId>sqlline</artifactId>
        <version>${sqlline.version}</version>
      </dependency>
      <dependency>
        <groupId>com.google.guava</groupId>
        <artifactId>guava</artifactId>
        <version>${guava.version}</version>
      </dependency>
      <dependency>
        <groupId>org.apache.flume</groupId>
        <artifactId>flume-ng-core</artifactId>
        <version>${flume.version}</version>
      </dependency>
      <dependency>
        <groupId>net.sourceforge.findbugs</groupId>
        <artifactId>annotations</artifactId>
        <version>${findbugs.version}</version>
      </dependency>
      <dependency>
        <groupId>org.xerial.snappy</groupId>
        <artifactId>snappy-java</artifactId>
        <version>${snappy.version}</version>
      </dependency>
      <dependency>
        <groupId>org.codehaus.jackson</groupId>
        <artifactId>jackson-core-asl</artifactId>
        <version>${jackson.version}</version>
        <scope>compile</scope>
      </dependency>
      <dependency>
        <groupId>org.codehaus.jackson</groupId>
        <artifactId>jackson-mapper-asl</artifactId>
        <version>${jackson.version}</version>
        <scope>compile</scope>
      </dependency>
      <dependency>
        <groupId>org.codehaus.jackson</groupId>
        <artifactId>jackson-jaxrs</artifactId>
        <version>${jackson.version}</version>
        <scope>test</scope>
      </dependency>
      <dependency>
        <groupId>org.codehaus.jackson</groupId>
        <artifactId>jackson-xc</artifactId>
        <version>${jackson.version}</version>
        <scope>test</scope>
      </dependency>
      <dependency>
        <groupId>junit</groupId>
        <artifactId>junit</artifactId>
        <version>${junit.version}</version>
      </dependency>
      <dependency>
        <groupId>org.mockito</groupId>
        <artifactId>mockito-all</artifactId>
        <version>${mockito-all.version}</version>
        <scope>test</scope>
      </dependency>
      <dependency>
        <groupId>com.google.protobuf</groupId>
        <artifactId>protobuf-java</artifactId>
        <version>${protobuf-java.version}</version>
      </dependency>
      <dependency>
        <groupId>org.apache.httpcomponents</groupId>
        <artifactId>httpclient</artifactId>
        <version>4.0.1</version>
      </dependency>
      <dependency>
        <groupId>org.jruby</groupId>
        <artifactId>jruby-complete</artifactId>
        <version>${jruby.version}</version>
      </dependency>
      <dependency>
        <groupId>log4j</groupId>
        <artifactId>log4j</artifactId>
        <version>${log4j.version}</version>
      </dependency>
      <dependency>
        <groupId>org.slf4j</groupId>
        <artifactId>slf4j-api</artifactId>
        <version>${slf4j.version}</version>
      </dependency>
      <dependency>
        <groupId>org.cloudera.htrace</groupId>
        <artifactId>htrace-core</artifactId>
        <version>${htrace.version}</version>
      </dependency>
      <dependency>
        <groupId>io.netty</groupId>
        <artifactId>netty</artifactId>
        <version>${netty.version}</version>
      </dependency>
      <dependency>
        <groupId>commons-codec</groupId>
        <artifactId>commons-codec</artifactId>
        <version>${commons-codec.version}</version>
      </dependency>
    </dependencies>
  </dependencyManagement>

  <profiles>

    <!-- Profile for building against Hadoop 1. Active by default. Not used 
      if another Hadoop profile is specified with mvn -Dhadoop.profile=foo -->
    <profile>
      <id>hadoop-1</id>
      <activation>
        <property>
          <name>!hadoop.profile</name>
        </property>
      </activation>
      <modules>
        <module>phoenix-hadoop1-compat</module>
      </modules>
      <properties>
        <hadoop.version>${hadoop-one.version}</hadoop.version>
        <compat.module>phoenix-hadoop1-compat</compat.module>
        <assembly.file>src/main/assembly/hadoop-one-compat.xml</assembly.file>
      </properties>
      <dependencyManagement>
        <dependencies>
          <!-- Intra-project dependency -->
          <dependency>
            <groupId>org.apache</groupId>
            <artifactId>${compat.module}</artifactId>
            <version>${project.version}</version>
          </dependency>

          <!-- Hadoop dependencies -->
          <dependency>
            <groupId>org.apache.hbase</groupId>
            <artifactId>hbase-testing-util</artifactId>
            <version>${hbase-hadoop1.version}</version>
          </dependency>
          <dependency>
            <groupId>org.apache.hbase</groupId>
            <artifactId>hbase-common</artifactId>
            <version>${hbase-hadoop1.version}</version>
          </dependency>
          <dependency>
            <groupId>org.apache.hbase</groupId>
            <artifactId>hbase-protocol</artifactId>
            <version>${hbase-hadoop1.version}</version>
          </dependency>
          <dependency>
            <groupId>org.apache.hbase</groupId>
            <artifactId>hbase-client</artifactId>
            <version>${hbase-hadoop1.version}</version>
          </dependency>
          <dependency>
            <groupId>org.apache.hadoop</groupId>
            <artifactId>hadoop-core</artifactId>
            <version>${hadoop-one.version}</version>
            <exclusions>
              <exclusion>
                <groupId>hsqldb</groupId>
                <artifactId>hsqldb</artifactId>
              </exclusion>
              <exclusion>
                <groupId>net.sf.kosmosfs</groupId>
                <artifactId>kfs</artifactId>
              </exclusion>
              <exclusion>
                <groupId>org.eclipse.jdt</groupId>
                <artifactId>core</artifactId>
              </exclusion>
              <exclusion>
                <groupId>net.java.dev.jets3t</groupId>
                <artifactId>jets3t</artifactId>
              </exclusion>
              <exclusion>
                <groupId>oro</groupId>
                <artifactId>oro</artifactId>
              </exclusion>
            </exclusions>
          </dependency>
          <dependency>
            <groupId>org.apache.hadoop</groupId>
            <artifactId>hadoop-test</artifactId>
            <version>${hadoop-one.version}</version>
            <optional>true</optional>
            <scope>test</scope>
          </dependency>
        </dependencies>
      </dependencyManagement>
    </profile>

    <!-- Profile for building against Hadoop 2. Activate using: mvn -Dhadoop.profile=2 -->
    <profile>
      <id>hadoop-2</id>
      <activation>
        <property>
          <name>hadoop.profile</name>
          <value>2</value>
        </property>
      </activation>
      <modules>
        <module>phoenix-hadoop2-compat</module>
      </modules>
      <properties>
        <hadoop.version>${hadoop-two.version}</hadoop.version>
        <compat.module>phoenix-hadoop2-compat</compat.module>
        <assembly.file>src/main/assembly/hadoop-two-compat.xml</assembly.file>
      </properties>
      <dependencyManagement>
        <dependencies>
          <!-- Intra-project dependency -->
          <dependency>
            <groupId>org.apache</groupId>
            <artifactId>${compat.module}</artifactId>
            <version>${project.version}</version>
          </dependency>

          <!-- Hadoop dependencies -->
          <dependency>
            <groupId>org.apache.hbase</groupId>
            <artifactId>hbase-testing-util</artifactId>
            <version>${hbase-hadoop2.version}</version>
          </dependency>
          <dependency>
            <groupId>org.apache.hbase</groupId>
            <artifactId>hbase-common</artifactId>
            <version>${hbase-hadoop2.version}</version>
          </dependency>
          <dependency>
            <groupId>org.apache.hbase</groupId>
            <artifactId>hbase-protocol</artifactId>
            <version>${hbase-hadoop2.version}</version>
          </dependency>
          <dependency>
            <groupId>org.apache.hbase</groupId>
            <artifactId>hbase-client</artifactId>
            <version>${hbase-hadoop2.version}</version>
          </dependency>
          <dependency>
            <groupId>org.apache.hadoop</groupId>
            <artifactId>hadoop-common</artifactId>
            <version>${hadoop.version}</version>
          </dependency>
          <dependency>
            <groupId>org.apache.hadoop</groupId>
            <artifactId>hadoop-annotations</artifactId>
            <version>${hadoop.version}</version>
          </dependency>
          <dependency>
            <groupId>org.apache.hadoop</groupId>
            <artifactId>hadoop-mapreduce-client-core</artifactId>
            <version>${hadoop.version}</version>
          </dependency>
          <dependency>
            <groupId>org.apache.hadoop</groupId>
            <artifactId>hadoop-minicluster</artifactId>
            <version>${hadoop.version}</version>
            <optional>true</optional>
            <scope>test</scope>
          </dependency>
        </dependencies>
      </dependencyManagement>
      <build>
        <pluginManagement>
          <plugins>
            <plugin>
              <artifactId>maven-dependency-plugin</artifactId>
              <version>${maven-dependency-plugin.version}</version>
              <executions>
                <execution>
                  <id>create-mrapp-generated-classpath</id>
                  <phase>generate-test-resources</phase>
                  <goals>
                    <goal>build-classpath</goal>
                  </goals>
                  <configuration>
                    <outputFile>${project.build.directory}/classes/mrapp-generated-classpath</outputFile>
                  </configuration>
                </execution>
              </executions>
            </plugin>
          </plugins>
        </pluginManagement>
      </build>
    </profile>

    <!-- this profile should be activated for release builds -->
    <profile>
      <id>release</id>
      <build>
        <plugins>
          <plugin>
            <groupId>org.apache.rat</groupId>
            <artifactId>apache-rat-plugin</artifactId>
            <executions>
              <execution>
                <phase>package</phase>
                <goals>
                  <goal>check</goal>
                </goals>
              </execution>
            </executions>
          </plugin>
        </plugins>
      </build>
    </profile>

  </profiles>
</project><|MERGE_RESOLUTION|>--- conflicted
+++ resolved
@@ -54,26 +54,15 @@
     <hadoop-two.version>2.2.0</hadoop-two.version>
 
     <!-- Dependency versions -->
-<<<<<<< HEAD
-=======
-    <hbase.version>0.94.14</hbase.version>
->>>>>>> 240f89ef
     <commons-cli.version>1.2</commons-cli.version>
     <hadoop.version>1.0.4</hadoop.version>
     <pig.version>0.12.0</pig.version>
     <jackson.version>1.8.8</jackson.version>
     <antlr.version>3.5</antlr.version>
-<<<<<<< HEAD
     <log4j.version>1.2.17</log4j.version>
     <slf4j.version>1.6.4</slf4j.version>
     <opencsv.version>2.3</opencsv.version>
     <protobuf-java.version>2.5.0</protobuf-java.version>
-=======
-    <log4j.version>1.2.16</log4j.version>
-    <slf4j-api.version>1.4.3.jar</slf4j-api.version>
-    <slf4j-log4j.version>1.4.3</slf4j-log4j.version>
-    <protobuf-java.version>2.4.0</protobuf-java.version>
->>>>>>> 240f89ef
     <commons-configuration.version>1.6</commons-configuration.version>
     <commons-io.version>2.1</commons-io.version>
     <commons-lang.version>2.5</commons-lang.version>
