/*
 * Licensed to the Apache Software Foundation (ASF) under one
 * or more contributor license agreements.  See the NOTICE file
 * distributed with this work for additional information
 * regarding copyright ownership.  The ASF licenses this file
 * to you under the Apache License, Version 2.0 (the
 * "License"); you may not use this file except in compliance
 * with the License.  You may obtain a copy of the License at
 *
 * http://www.apache.org/licenses/LICENSE-2.0
 *
 * Unless required by applicable law or agreed to in writing, software
 * distributed under the License is distributed on an "AS IS" BASIS,
 * WITHOUT WARRANTIES OR CONDITIONS OF ANY KIND, either express or implied.
 * See the License for the specific language governing permissions and
 * limitations under the License.
 */
package org.apache.phoenix.execute;

import java.sql.SQLException;
import java.util.Collections;
import java.util.Iterator;
import java.util.List;

import org.apache.hadoop.hbase.KeyValue;
import org.apache.hadoop.hbase.client.Scan;
import org.apache.phoenix.compile.GroupByCompiler.GroupBy;
import org.apache.phoenix.compile.OrderByCompiler.OrderBy;
import org.apache.phoenix.compile.QueryPlan;
import org.apache.phoenix.compile.RowProjector;
import org.apache.phoenix.compile.StatementContext;
import org.apache.phoenix.iterate.ParallelIteratorFactory;
import org.apache.phoenix.iterate.ParallelScanGrouper;
import org.apache.phoenix.iterate.ResultIterator;
import org.apache.phoenix.iterate.SequenceResultIterator;
import org.apache.phoenix.parse.FilterableStatement;
import org.apache.phoenix.query.KeyRange;
import org.apache.phoenix.schema.TableRef;
import org.apache.phoenix.schema.tuple.SingleKeyValueTuple;
import org.apache.phoenix.schema.tuple.Tuple;

public class LiteralResultIterationPlan extends BaseQueryPlan {
    protected final Iterable<Tuple> tuples;

    public LiteralResultIterationPlan(StatementContext context, 
            FilterableStatement statement, TableRef tableRef, RowProjector projection, 
            Integer limit, Integer offset, OrderBy orderBy, ParallelIteratorFactory parallelIteratorFactory) {
        this(Collections.<Tuple> singletonList(new SingleKeyValueTuple(KeyValue.LOWESTKEY)), 
                context, statement, tableRef, projection, limit, offset, orderBy, parallelIteratorFactory);
    }

    public LiteralResultIterationPlan(Iterable<Tuple> tuples, StatementContext context, 
            FilterableStatement statement, TableRef tableRef, RowProjector projection, 
            Integer limit, Integer offset, OrderBy orderBy, ParallelIteratorFactory parallelIteratorFactory) {
        super(context, statement, tableRef, tableRef, projection, context.getBindManager().getParameterMetaData(), limit, offset, orderBy, GroupBy.EMPTY_GROUP_BY, parallelIteratorFactory, null);
        this.tuples = tuples;
    }

    @Override
    public List<KeyRange> getSplits() {
        return Collections.emptyList();
    }

    @Override
    public List<List<Scan>> getScans() {
        return Collections.emptyList();
    }

    @Override
    public boolean useRoundRobinIterator() throws SQLException {
        return false;
    }

    @Override
    protected ResultIterator newIterator(ParallelScanGrouper scanGrouper, Scan scan)
            throws SQLException {
        ResultIterator scanner = new ResultIterator() {
            private final Iterator<Tuple> tupleIterator = tuples.iterator();
            private boolean closed = false;
            private int count = 0;
            private int offsetCount = 0;

            @Override
            public void close() throws SQLException {
                this.closed = true;;
            }

            @Override
            public Tuple next() throws SQLException {
                while (!this.closed && (offset != null && offsetCount < offset) && tupleIterator.hasNext()) {
                    offsetCount++;
                    tupleIterator.next();
                }
                if (!this.closed 
                        && (limit == null || count++ < limit)
                        && tupleIterator.hasNext()) {
                    return tupleIterator.next();
                }
                return null;
            }

            @Override
            public void explain(List<String> planSteps) {
            }
            
        };
        
        if (context.getSequenceManager().getSequenceCount() > 0) {
            scanner = new SequenceResultIterator(scanner, context.getSequenceManager());
        }
        
        return scanner;
    }
<<<<<<< HEAD

    @Override
    public QueryPlan limit(Integer limit) {
        if (limit == this.limit || (limit != null && limit.equals(this.limit)))
            return this;
        
        return new LiteralResultIterationPlan(this.tuples, this.context, this.statement, this.tableRef, 
                this.projection, limit, this.offset, this.orderBy, this.parallelIteratorFactory);
    }

=======
>>>>>>> 1ce9845b
}<|MERGE_RESOLUTION|>--- conflicted
+++ resolved
@@ -111,7 +111,6 @@
         
         return scanner;
     }
-<<<<<<< HEAD
 
     @Override
     public QueryPlan limit(Integer limit) {
@@ -122,6 +121,4 @@
                 this.projection, limit, this.offset, this.orderBy, this.parallelIteratorFactory);
     }
 
-=======
->>>>>>> 1ce9845b
 }