/*
 * Licensed to the Apache Software Foundation (ASF) under one
 * or more contributor license agreements.  See the NOTICE file
 * distributed with this work for additional information
 * regarding copyright ownership.  The ASF licenses this file
 * to you under the Apache License, Version 2.0 (the
 * "License"); you may not use this file except in compliance
 * with the License.  You may obtain a copy of the License at
 *
 * http://www.apache.org/licenses/LICENSE-2.0
 *
 * Unless required by applicable law or agreed to in writing, software
 * distributed under the License is distributed on an "AS IS" BASIS,
 * WITHOUT WARRANTIES OR CONDITIONS OF ANY KIND, either express or implied.
 * See the License for the specific language governing permissions and
 * limitations under the License.
 */
package org.apache.phoenix.execute;

import static org.apache.phoenix.query.QueryConstants.UNGROUPED_AGG_ROW_KEY;

import java.io.IOException;
import java.sql.SQLException;
import java.util.Collections;
import java.util.List;

import org.apache.hadoop.hbase.Cell;
import org.apache.hadoop.hbase.KeyValue;
import org.apache.hadoop.hbase.io.ImmutableBytesWritable;
import org.apache.phoenix.compile.ExplainPlan;
import org.apache.phoenix.compile.GroupByCompiler.GroupBy;
import org.apache.phoenix.compile.OrderByCompiler.OrderBy;
import org.apache.phoenix.compile.QueryPlan;
import org.apache.phoenix.compile.RowProjector;
import org.apache.phoenix.compile.StatementContext;
import org.apache.phoenix.coprocessor.BaseScannerRegionObserver;
import org.apache.phoenix.expression.Expression;
import org.apache.phoenix.expression.OrderByExpression;
import org.apache.phoenix.expression.aggregator.Aggregators;
import org.apache.phoenix.expression.aggregator.ServerAggregators;
import org.apache.phoenix.iterate.AggregatingResultIterator;
import org.apache.phoenix.iterate.BaseGroupedAggregatingResultIterator;
import org.apache.phoenix.iterate.DistinctAggregatingResultIterator;
import org.apache.phoenix.iterate.FilterAggregatingResultIterator;
import org.apache.phoenix.iterate.FilterResultIterator;
import org.apache.phoenix.iterate.GroupedAggregatingResultIterator;
import org.apache.phoenix.iterate.LimitingResultIterator;
import org.apache.phoenix.iterate.LookAheadResultIterator;
import org.apache.phoenix.iterate.OffsetResultIterator;
import org.apache.phoenix.iterate.OrderedAggregatingResultIterator;
import org.apache.phoenix.iterate.OrderedResultIterator;
import org.apache.phoenix.iterate.ParallelScanGrouper;
import org.apache.phoenix.iterate.PeekingResultIterator;
import org.apache.phoenix.iterate.ResultIterator;
import org.apache.phoenix.iterate.SequenceResultIterator;
import org.apache.phoenix.iterate.UngroupedAggregatingResultIterator;
import org.apache.phoenix.parse.FilterableStatement;
import org.apache.phoenix.query.QueryServices;
import org.apache.phoenix.query.QueryServicesOptions;
import org.apache.phoenix.schema.TableRef;
import org.apache.phoenix.schema.tuple.MultiKeyValueTuple;
import org.apache.phoenix.schema.tuple.Tuple;
import org.apache.phoenix.util.TupleUtil;

import com.google.common.collect.Lists;

public class ClientAggregatePlan extends ClientProcessingPlan {
    private final GroupBy groupBy;
    private final Expression having;
    private final Aggregators serverAggregators;
    private final Aggregators clientAggregators;

    public ClientAggregatePlan(StatementContext context, FilterableStatement statement, TableRef table, RowProjector projector,
<<<<<<< HEAD
            Integer limit, Expression where, OrderBy orderBy, GroupBy groupBy, Expression having, QueryPlan delegate) {
        this(context, statement, table, projector, limit, where, orderBy, groupBy, having, delegate, 
                ServerAggregators.deserialize(
                        context.getScan().getAttribute(BaseScannerRegionObserver.AGGREGATORS), 
                        QueryServicesOptions.withDefaults().getConfiguration()), 
                context.getAggregationManager().getAggregators());
    }
    
    private ClientAggregatePlan(StatementContext context, FilterableStatement statement, TableRef table, RowProjector projector,
            Integer limit, Expression where, OrderBy orderBy, GroupBy groupBy, Expression having, QueryPlan delegate,
            Aggregators serverAggregators, Aggregators clientAggregators) {
        super(context, statement, table, projector, limit, where, orderBy, delegate);
=======
            Integer limit, Integer offset, Expression where, OrderBy orderBy, GroupBy groupBy, Expression having, QueryPlan delegate) {
        super(context, statement, table, projector, limit, offset, where, orderBy, delegate);
>>>>>>> 776eea9c
        this.groupBy = groupBy;
        this.having = having;
        this.serverAggregators = serverAggregators;
        this.clientAggregators = clientAggregators;
    }

    @Override
    public ResultIterator iterator(ParallelScanGrouper scanGrouper) throws SQLException {
        ResultIterator iterator = delegate.iterator(scanGrouper);
        if (where != null) {
            iterator = new FilterResultIterator(iterator, where);
        }
        
        AggregatingResultIterator aggResultIterator;
        if (groupBy.isEmpty()) {
            aggResultIterator = new ClientUngroupedAggregatingResultIterator(LookAheadResultIterator.wrap(iterator), serverAggregators);
            aggResultIterator = new UngroupedAggregatingResultIterator(LookAheadResultIterator.wrap(aggResultIterator), clientAggregators);
        } else {
            if (!groupBy.isOrderPreserving()) {
                int thresholdBytes = context.getConnection().getQueryServices().getProps().getInt(
                        QueryServices.SPOOL_THRESHOLD_BYTES_ATTRIB, QueryServicesOptions.DEFAULT_SPOOL_THRESHOLD_BYTES);
                List<Expression> keyExpressions = groupBy.getKeyExpressions();
                List<OrderByExpression> keyExpressionOrderBy = Lists.newArrayListWithExpectedSize(keyExpressions.size());
                for (Expression keyExpression : keyExpressions) {
                    keyExpressionOrderBy.add(new OrderByExpression(keyExpression, false, true));
                }
                iterator = new OrderedResultIterator(iterator, keyExpressionOrderBy, thresholdBytes, null, null, projector.getEstimatedRowByteSize());
            }
            aggResultIterator = new ClientGroupedAggregatingResultIterator(LookAheadResultIterator.wrap(iterator), serverAggregators, groupBy.getKeyExpressions());
            aggResultIterator = new GroupedAggregatingResultIterator(LookAheadResultIterator.wrap(aggResultIterator), clientAggregators);
        }

        if (having != null) {
            aggResultIterator = new FilterAggregatingResultIterator(aggResultIterator, having);
        }
        
        if (statement.isDistinct() && statement.isAggregate()) { // Dedup on client if select distinct and aggregation
            aggResultIterator = new DistinctAggregatingResultIterator(aggResultIterator, getProjector());
        }

        ResultIterator resultScanner = aggResultIterator;
        if (orderBy.getOrderByExpressions().isEmpty()) {
            if (offset != null) {
                resultScanner = new OffsetResultIterator(resultScanner, offset);
            }
            if (limit != null) {
                resultScanner = new LimitingResultIterator(resultScanner, limit);
            }
        } else {
            int thresholdBytes = context.getConnection().getQueryServices().getProps().getInt(
                    QueryServices.SPOOL_THRESHOLD_BYTES_ATTRIB, QueryServicesOptions.DEFAULT_SPOOL_THRESHOLD_BYTES);
            resultScanner = new OrderedAggregatingResultIterator(aggResultIterator, orderBy.getOrderByExpressions(), thresholdBytes, limit, offset);
        }
        if (context.getSequenceManager().getSequenceCount() > 0) {
            resultScanner = new SequenceResultIterator(resultScanner, context.getSequenceManager());
        }
        
        return resultScanner;
    }

    @Override
    public ExplainPlan getExplainPlan() throws SQLException {
        List<String> planSteps = Lists.newArrayList(delegate.getExplainPlan().getPlanSteps());
        if (where != null) {
            planSteps.add("CLIENT FILTER BY " + where.toString());
        }
        if (!groupBy.isEmpty()) {
            if (!groupBy.isOrderPreserving()) {
                planSteps.add("CLIENT SORTED BY " + groupBy.getKeyExpressions().toString());
            }
            planSteps.add("CLIENT AGGREGATE INTO DISTINCT ROWS BY " + groupBy.getExpressions().toString());
        } else {
            planSteps.add("CLIENT AGGREGATE INTO SINGLE ROW");            
        }
        if (having != null) {
            planSteps.add("CLIENT AFTER-AGGREGATION FILTER BY " + having.toString());
        }
        if (statement.isDistinct() && statement.isAggregate()) {
            planSteps.add("CLIENT DISTINCT ON " + projector.toString());
        }
        if (offset != null) {
            planSteps.add("CLIENT OFFSET " + offset);
        }
        if (orderBy.getOrderByExpressions().isEmpty()) {
            if (limit != null) {
                planSteps.add("CLIENT " + limit + " ROW LIMIT");
            }
        } else {
            planSteps.add("CLIENT" + (limit == null ? "" : " TOP " + limit + " ROW"  + (limit == 1 ? "" : "S"))  + " SORTED BY " + orderBy.getOrderByExpressions().toString());
        }
        if (context.getSequenceManager().getSequenceCount() > 0) {
            int nSequences = context.getSequenceManager().getSequenceCount();
            planSteps.add("CLIENT RESERVE VALUES FROM " + nSequences + " SEQUENCE" + (nSequences == 1 ? "" : "S"));
        }
        
        return new ExplainPlan(planSteps);
    }

    @Override
    public GroupBy getGroupBy() {
        return groupBy;
    }
    
    private static class ClientGroupedAggregatingResultIterator extends BaseGroupedAggregatingResultIterator {
        private final List<Expression> groupByExpressions;

        public ClientGroupedAggregatingResultIterator(PeekingResultIterator iterator, Aggregators aggregators, List<Expression> groupByExpressions) {
            super(iterator, aggregators);
            this.groupByExpressions = groupByExpressions;
        }

        @Override
        protected ImmutableBytesWritable getGroupingKey(Tuple tuple,
                ImmutableBytesWritable ptr) throws SQLException {
            try {
                ImmutableBytesWritable key = TupleUtil.getConcatenatedValue(tuple, groupByExpressions);
                ptr.set(key.get(), key.getOffset(), key.getLength());
                return ptr;
            } catch (IOException e) {
                throw new SQLException(e);
            }
        }

        @Override
        protected Tuple wrapKeyValueAsResult(KeyValue keyValue) {
            return new MultiKeyValueTuple(Collections.<Cell> singletonList(keyValue));
        }

        @Override
        public String toString() {
            return "ClientGroupedAggregatingResultIterator [resultIterator=" 
                    + resultIterator + ", aggregators=" + aggregators + ", groupByExpressions="
                    + groupByExpressions + "]";
        }
    }

    private static class ClientUngroupedAggregatingResultIterator extends BaseGroupedAggregatingResultIterator {

        public ClientUngroupedAggregatingResultIterator(PeekingResultIterator iterator, Aggregators aggregators) {
            super(iterator, aggregators);
        }

        @Override
        protected ImmutableBytesWritable getGroupingKey(Tuple tuple,
                ImmutableBytesWritable ptr) throws SQLException {
            ptr.set(UNGROUPED_AGG_ROW_KEY);
            return ptr;
        }

        @Override
        protected Tuple wrapKeyValueAsResult(KeyValue keyValue)
                throws SQLException {
            return new MultiKeyValueTuple(Collections.<Cell> singletonList(keyValue));
        }

        @Override
        public String toString() {
            return "ClientUngroupedAggregatingResultIterator [resultIterator=" 
                    + resultIterator + ", aggregators=" + aggregators + "]";
        }
    }

    @Override
    public QueryPlan limit(Integer limit) {
        if (limit == this.limit || (limit != null && limit.equals(this.limit)))
            return this;
        
        return new ClientAggregatePlan(this.context, this.statement, this.table, 
                this.projector, limit, this.where, this.orderBy, this.groupBy, this.having, 
                this.delegate, this.serverAggregators, this.clientAggregators);
    }
}<|MERGE_RESOLUTION|>--- conflicted
+++ resolved
@@ -71,9 +71,8 @@
     private final Aggregators clientAggregators;
 
     public ClientAggregatePlan(StatementContext context, FilterableStatement statement, TableRef table, RowProjector projector,
-<<<<<<< HEAD
-            Integer limit, Expression where, OrderBy orderBy, GroupBy groupBy, Expression having, QueryPlan delegate) {
-        this(context, statement, table, projector, limit, where, orderBy, groupBy, having, delegate, 
+            Integer limit, Integer offset, Expression where, OrderBy orderBy, GroupBy groupBy, Expression having, QueryPlan delegate) {
+        this(context, statement, table, projector, limit, offset, where, orderBy, groupBy, having, delegate, 
                 ServerAggregators.deserialize(
                         context.getScan().getAttribute(BaseScannerRegionObserver.AGGREGATORS), 
                         QueryServicesOptions.withDefaults().getConfiguration()), 
@@ -81,13 +80,9 @@
     }
     
     private ClientAggregatePlan(StatementContext context, FilterableStatement statement, TableRef table, RowProjector projector,
-            Integer limit, Expression where, OrderBy orderBy, GroupBy groupBy, Expression having, QueryPlan delegate,
+            Integer limit, Integer offset, Expression where, OrderBy orderBy, GroupBy groupBy, Expression having, QueryPlan delegate,
             Aggregators serverAggregators, Aggregators clientAggregators) {
-        super(context, statement, table, projector, limit, where, orderBy, delegate);
-=======
-            Integer limit, Integer offset, Expression where, OrderBy orderBy, GroupBy groupBy, Expression having, QueryPlan delegate) {
         super(context, statement, table, projector, limit, offset, where, orderBy, delegate);
->>>>>>> 776eea9c
         this.groupBy = groupBy;
         this.having = having;
         this.serverAggregators = serverAggregators;
@@ -256,7 +251,7 @@
             return this;
         
         return new ClientAggregatePlan(this.context, this.statement, this.table, 
-                this.projector, limit, this.where, this.orderBy, this.groupBy, this.having, 
+                this.projector, limit, this.offset, this.where, this.orderBy, this.groupBy, this.having, 
                 this.delegate, this.serverAggregators, this.clientAggregators);
     }
 }