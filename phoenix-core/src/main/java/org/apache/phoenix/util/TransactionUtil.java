--- conflicted
+++ resolved
@@ -66,8 +66,6 @@
         return CellUtil.createCell(row, family, FAMILY_DELETE_MARKER, timestamp, KeyValue.Type.Put.getCode(), HConstants.EMPTY_BYTE_ARRAY);
     }
     
-<<<<<<< HEAD
-=======
     private static Cell newDeleteColumnMarker(byte[] row, byte[] family, byte[] qualifier, long timestamp) {
         return CellUtil.createCell(row, family, qualifier, timestamp, KeyValue.Type.Put.getCode(), HConstants.EMPTY_BYTE_ARRAY);
     }
@@ -80,7 +78,6 @@
         return serverTimeStamp / MAX_TRANSACTIONS_PER_MILLISECOND;
     }
     
->>>>>>> afc6627b
     // we resolve transactional tables at the txn read pointer
 	public static long getResolvedTimestamp(PhoenixConnection connection, boolean isTransactional, long defaultResolvedTimestamp) {
 		MutationState mutationState = connection.getMutationState();
